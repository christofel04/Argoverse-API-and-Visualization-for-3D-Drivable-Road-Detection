--- conflicted
+++ resolved
@@ -16,12 +16,7 @@
     ax = plt.axes([1, 1, 1, 1])
     # polygon: Numpy array of shape (N,2) or (N,3)
     polygon = np.array([[0, 0], [1, 1], [1, 0], [0, 0]])
-<<<<<<< HEAD
-    # color is tuple or Numpy array of shape (3,) in range [0,1] representing RGB values
-    color = np.array([1.0, 0.0, 0.0])
-=======
     color = "r"
->>>>>>> ae9e5473
     draw_polygon_mpl(ax, polygon, color)
     plt.close("all")
 
@@ -31,12 +26,7 @@
     ax = plt.axes([1, 1, 1, 1])
     # polygon: Numpy array of shape (N,2) or (N,3)
     polygon = np.array([[0, 0], [1, 1], [1, 0], [0, 0]])
-<<<<<<< HEAD
-    # color is tuple or Numpy array of shape (3,) in range [0,1] representing RGB values
-    color = np.array([1.0, 0.0, 0.0])
-=======
     color = "r"
->>>>>>> ae9e5473
     linewidth = 100
     draw_polygon_mpl(ax, polygon, color, linewidth=linewidth)
     plt.close("all")
